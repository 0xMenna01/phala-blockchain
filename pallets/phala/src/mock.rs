--- conflicted
+++ resolved
@@ -1,7 +1,6 @@
 // Creating mock runtime here
 
 use crate as phala;
-<<<<<<< HEAD
 use sp_core::H256;
 use sp_runtime::{
 	Permill,
@@ -10,18 +9,6 @@
 use frame_system as system;
 use frame_support::{parameter_types, weights::Weight, traits::TestRandomness};
 use frame_support::traits::Randomness;
-=======
-use crate::{Module, Trait};
-use frame_support::{impl_outer_event, impl_outer_origin, parameter_types, weights::Weight};
-use frame_system as system;
-use pallet_balances as balances;
-use sp_core::H256;
-use sp_runtime::{
-	testing::Header,
-	traits::{BlakeTwo256, IdentityLookup},
-	Perbill, Permill,
-};
->>>>>>> 0a4b12db
 
 pub(crate) type Balance = u128;
 pub(crate) type BlockNumber = u64;
@@ -112,11 +99,8 @@
 	type TEECurrency = Balances;
 	type UnixTime = Timestamp;
 	type Treasury = ();
-<<<<<<< HEAD
 	type ModuleWeightInfo = ();
-=======
 	type OnRoundEnd = ();
->>>>>>> 0a4b12db
 
 	// Parameters
 	type MaxHeartbeatPerWorkerPerHour = MaxHeartbeatPerWorkerPerHour;
