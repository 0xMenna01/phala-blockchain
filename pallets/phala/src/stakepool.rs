//! Pool for collaboratively mining staking

pub use self::pallet::*;

use crate::BalanceOf;

#[allow(unused_variables)]
#[frame_support::pallet]
pub mod pallet {
<<<<<<< HEAD
	use crate::compute::{computation, basepool};
=======
	use crate::compute::{computation, stakepoolv2};
>>>>>>> e4dcf2f1
	use crate::registry;
	use crate::utils::fixed_point::CodecFixedPoint;

	use super::BalanceOf;
	use frame_support::{
		pallet_prelude::*,
		traits::{LockableCurrency, StorageVersion},
	};
<<<<<<< HEAD
	use frame_system::{pallet_prelude::*, Origin};
=======
>>>>>>> e4dcf2f1
	use scale_info::TypeInfo;
	use sp_runtime::Permill;
	use sp_std::{collections::vec_deque::VecDeque, prelude::*};

	use phala_types::WorkerPublicKey;

	pub struct DescMaxLen;

	impl Get<u32> for DescMaxLen {
		fn get() -> u32 {
			4400
		}
	}
	/// The functions to manage user's native currency lock in the Balances pallet
	pub trait Ledger<AccountId, Balance> {
		/// Increases the locked amount for a user
		///
		/// Unsafe: it assumes there's enough free `amount`
		fn ledger_accrue(who: &AccountId, amount: Balance);
		/// Decreases the locked amount for a user
		///
		/// Optionally remove some dust by `Currency::slash` and move it to the Treasury.
		/// Unsafe: it assumes there's enough locked `amount`
		fn ledger_reduce(who: &AccountId, amount: Balance, dust: Balance);
		/// Gets the locked amount of `who`
		fn ledger_query(who: &AccountId) -> Balance;
	}

	#[pallet::config]
	pub trait Config: frame_system::Config + registry::Config + computation::Config {
		type RuntimeEvent: From<Event<Self>> + IsType<<Self as frame_system::Config>::RuntimeEvent>;
		type Currency: LockableCurrency<Self::AccountId, Moment = Self::BlockNumber>;
	}

	const STORAGE_VERSION: StorageVersion = StorageVersion::new(7);

	#[pallet::pallet]
	#[pallet::generate_store(pub(super) trait Store)]
	#[pallet::storage_version(STORAGE_VERSION)]
	#[pallet::without_storage_info]
	pub struct Pallet<T>(_);

	/// Mapping from pool id to PoolInfo
	#[pallet::storage]
	#[pallet::getter(fn stake_pools)]
	pub type StakePools<T: Config> =
		StorageMap<_, Twox64Concat, u64, PoolInfo<T::AccountId, BalanceOf<T>>>;

	/// Mapping from (pid, staker) to UserStakeInfo
	#[pallet::storage]
	#[pallet::getter(fn pool_stakers)]
	pub type PoolStakers<T: Config> =
		StorageMap<_, Twox64Concat, (u64, T::AccountId), UserStakeInfo<T::AccountId, BalanceOf<T>>>;

	/// The number of total pools
	#[pallet::storage]
	#[pallet::getter(fn pool_count)]
	pub type PoolCount<T> = StorageValue<_, u64, ValueQuery>;

	/// Mapping from workers to the pool they belong to
	///
	/// The map entry lasts from `add_worker()` to `remove_worker()` or force unbinding.
	#[pallet::storage]
	pub type WorkerAssignments<T: Config> = StorageMap<_, Twox64Concat, WorkerPublicKey, u64>;

	/// (Deprecated)
	// TODO: remove it
	#[pallet::storage]
	pub type SubAccountAssignments<T: Config> = StorageMap<_, Twox64Concat, T::AccountId, u64>;

	/// Mapping staker to it's the balance locked in all pools
	#[pallet::storage]
	#[pallet::getter(fn stake_ledger)]
	pub type StakeLedger<T: Config> = StorageMap<_, Twox64Concat, T::AccountId, BalanceOf<T>>;

	/// Mapping from the block timestamp to pools that has withdrawal requests queued in that block
	#[pallet::storage]
	#[pallet::getter(fn withdrawal_queued_pools)]
	pub type WithdrawalQueuedPools<T: Config> = StorageMap<_, Twox64Concat, u64, Vec<u64>>;

	/// Queue that contains all block's timestamp, in that block contains the waiting withdraw reqeust.
	/// This queue has a max size of (T::GracePeriod * 8) bytes
	#[pallet::storage]
	#[pallet::getter(fn withdrawal_timestamps)]
	pub type WithdrawalTimestamps<T> = StorageValue<_, VecDeque<u64>, ValueQuery>;

	/// Helper storage to track the preimage of the mining sub-accounts. Not used in consensus.
	#[pallet::storage]
	pub type SubAccountPreimages<T: Config> =
		StorageMap<_, Twox64Concat, T::AccountId, (u64, WorkerPublicKey)>;

	/// Mapping for pools that specify certain stakers to contribute stakes
	#[pallet::storage]
	#[pallet::getter(fn pool_whitelist)]
	pub type PoolContributionWhitelists<T: Config> =
		StorageMap<_, Twox64Concat, u64, Vec<T::AccountId>>;

	/// Mapping for pools that store their descriptions set by owner
	#[pallet::storage]
	#[pallet::getter(fn pool_descriptions)]
	pub type PoolDescriptions<T: Config> =
<<<<<<< HEAD
		StorageMap<_, Twox64Concat, u64, basepool::pallet::DescStr>;
=======
		StorageMap<_, Twox64Concat, u64, stakepoolv2::pallet::DescStr>;
>>>>>>> e4dcf2f1

	#[pallet::event]
	pub enum Event<T: Config> {}

	#[pallet::error]
	pub enum Error<T> {}

	/// The state of a pool
	#[derive(Encode, Decode, TypeInfo, Clone, PartialEq, Eq, Default, RuntimeDebug)]
	pub struct PoolInfo<AccountId, Balance> {
		/// Pool ID
		pub pid: u64,
		/// The owner of the pool
		pub owner: AccountId,
		/// The commission the pool owner takes
		///
		/// For example, 10% commission means 10% of the miner reward goes to the pool owner, and
		/// the remaining 90% is distributed to the contributors. Setting to `None` means a
		/// commission of 0%.
		pub payout_commission: Option<Permill>,
		/// Claimable owner reward
		///
		/// Whenver a miner gets some reward, the commission the pool taken goes to here. The owner
		/// can claim their reward at any time.
		pub owner_reward: Balance,
		/// The hard capacity of the pool
		///
		/// When it's set, the totals stake a pool can receive will not exceed this capacity.
		pub cap: Option<Balance>,
		/// The reward [accumulator](crate::utils::accumulator)
		///
		/// An individual user's reward is tracked by [`reward_acc`](PoolInfo::reward_acc), their
		/// [`shares`](UserStakeInfo::shares) and the [`reward_debt`](UserStakeInfo::reward_debt).
		pub reward_acc: CodecFixedPoint,
		/// Total shares
		///
		/// It tracks the total number of shared of all the contributors. Guaranteed to be
		/// non-dust.
		pub total_shares: Balance,
		/// Total stake
		///
		/// It tracks the total number of the stake the pool received. Guaranteed to be non-dust.
		pub total_stake: Balance,
		/// Total free stake
		///
		/// It tracks the total free stake (not used by any miner) in the pool. Can be dust.
		pub free_stake: Balance,
		/// Releasing stake
		///
		/// It tracks the stake that will be unlocked in the future. It's the sum of all the
		/// cooling down miners' remaining stake.
		pub releasing_stake: Balance,
		/// Bound workers
		pub workers: Vec<WorkerPublicKey>,
		/// The queue of withdraw requests
		pub withdraw_queue: VecDeque<WithdrawInfo<AccountId, Balance>>,
	}

	/// A user's staking info
	#[derive(Encode, Decode, TypeInfo, Clone, PartialEq, Eq, RuntimeDebug)]
	pub struct UserStakeInfo<AccountId, Balance> {
		/// User's address
		pub user: AccountId,
		/// The actual locked stake in the pool
		pub locked: Balance,
		/// The share in the pool
		///
		/// Guaranteed to be non-dust. Invariant must hold:
		/// - `StakePools[pid].total_stake == sum(PoolStakers[(pid, user)].shares)`
		pub shares: Balance,
		/// Resolved claimable rewards
		///
		/// It's accumulated by resolving "pending stake" from the reward
		/// [accumulator](crate::utils::accumulator).
		pub available_rewards: Balance,
		/// The debt of a user's stake
		///
		/// It's subject to the pool reward [accumulator](crate::utils::accumulator).
		pub reward_debt: Balance,
	}

	/// A withdraw request, usually stored in the withdrawal queue
	#[derive(Encode, Decode, TypeInfo, Clone, PartialEq, Eq, RuntimeDebug)]
	pub struct WithdrawInfo<AccountId, Balance> {
		/// The withdrawal requester
		pub user: AccountId,
		/// The shares to withdraw. Cannot be dust.
		pub shares: Balance,
		/// The start time of the request
		pub start_time: u64,
	}
}<|MERGE_RESOLUTION|>--- conflicted
+++ resolved
@@ -7,11 +7,7 @@
 #[allow(unused_variables)]
 #[frame_support::pallet]
 pub mod pallet {
-<<<<<<< HEAD
-	use crate::compute::{computation, basepool};
-=======
-	use crate::compute::{computation, stakepoolv2};
->>>>>>> e4dcf2f1
+	use crate::compute::{basepool, computation};
 	use crate::registry;
 	use crate::utils::fixed_point::CodecFixedPoint;
 
@@ -20,10 +16,7 @@
 		pallet_prelude::*,
 		traits::{LockableCurrency, StorageVersion},
 	};
-<<<<<<< HEAD
 	use frame_system::{pallet_prelude::*, Origin};
-=======
->>>>>>> e4dcf2f1
 	use scale_info::TypeInfo;
 	use sp_runtime::Permill;
 	use sp_std::{collections::vec_deque::VecDeque, prelude::*};
@@ -125,11 +118,7 @@
 	#[pallet::storage]
 	#[pallet::getter(fn pool_descriptions)]
 	pub type PoolDescriptions<T: Config> =
-<<<<<<< HEAD
 		StorageMap<_, Twox64Concat, u64, basepool::pallet::DescStr>;
-=======
-		StorageMap<_, Twox64Concat, u64, stakepoolv2::pallet::DescStr>;
->>>>>>> e4dcf2f1
 
 	#[pallet::event]
 	pub enum Event<T: Config> {}
