--- conflicted
+++ resolved
@@ -43,12 +43,9 @@
 sidevm-host-runtime = { path = "../../crates/sidevm/host-runtime" }
 tracing = "0.1"
 hex_fmt = "0.3.0"
-<<<<<<< HEAD
 hex = "0.4.3"
-=======
 this-crate = "0.1"
 konst = "0.3"
->>>>>>> 6067bc92
 
 [patch.crates-io]
 # TODO.kevin: Move back to crates.io once it released 1.0
