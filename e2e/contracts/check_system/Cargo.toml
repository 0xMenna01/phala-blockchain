--- conflicted
+++ resolved
@@ -17,15 +17,10 @@
 scale = { package = "parity-scale-codec", version = "3.6.5", default-features = false, features = ["derive"] }
 scale-info = { version = "2.10.0", default-features = false, features = ["derive"], optional = true }
 
-<<<<<<< HEAD
 hex = { version = "0.4.3", default-features = false, features = ["alloc"] }
-pink-extension = { default-features = false, path = "../../../crates/pink/pink-extension" }
+pink = { default-features = false, path = "../../../crates/pink/pink" }
 sgx-attestation = { default-features = false, path = "../../../crates/sgx-attestation" }
-phat_js = { version = "0.2.0", default-features = false }
-=======
-pink = { default-features = false, path = "../../../crates/pink/pink" }
 phat_js = { version = "0.3.0", default-features = false }
->>>>>>> b234aa04
 pink-json = { version = "0.4", default-features = false }
 sideabi = { path = "./sideabi" }
 
@@ -39,11 +34,7 @@
 
 [dev-dependencies]
 drink = "0.8.0"
-<<<<<<< HEAD
-drink-pink-runtime = "1.2.16-dev.1"
-=======
-pink-drink = "0.1.0"
->>>>>>> b234aa04
+pink-drink = "0.1.1-dev.1"
 tracing-subscriber = "0.3.18"
 
 [build-dependencies]
