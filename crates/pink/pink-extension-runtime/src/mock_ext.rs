--- conflicted
+++ resolved
@@ -111,13 +111,10 @@
             pubkey,
         )
     }
-<<<<<<< HEAD
-=======
 
     fn system_contract_id(&self) -> Result<ext::AccountId, Self::Error> {
         Err("No default system contract id".into())
     }
->>>>>>> 9c160a93
 }
 
 thread_local! {
