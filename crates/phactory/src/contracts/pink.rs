use once_cell::sync::Lazy;
use sgx_attestation::SgxQuote;
use std::sync::Mutex;
use std::{convert::TryInto, time::Duration};

use crate::{
    contracts::{self, block_on_run_module, QueryContext, TransactionContext},
    system::{TransactionError, TransactionResult},
};
use anyhow::{Context, Result};
use parity_scale_codec::Encode;
use phala_crypto::sr25519::Persistence;
use phala_mq::{ContractClusterId, MessageOrigin};
use phala_types::{contract::messaging::ResourceType, SignedContentType};
use pink::chain_extension::{JsCode, JsValue};
use pink_loader::{
    capi::v1::{
        self,
        ecall::{ECalls, ECallsRo},
        ocall::{
            BatchHttpResult, ExecContext, HttpRequest, HttpRequestError, HttpResponse, OCalls,
            StorageChanges,
        },
    },
    constants::WEIGHT_REF_TIME_PER_SECOND,
    local_cache::{self, StorageQuotaExceeded},
    runtimes::v1::{get_runtime, using_ocalls},
    storage::ClusterStorage,
    types::{
        AccountId, Balance, BlockNumber, ECallsAvailable, ExecSideEffects, ExecutionMode, Hash,
        TransactionArguments,
    },
};
use serde::{Deserialize, Serialize};
use sidevm::{
    service::{Command as SidevmCommand, CommandSender, Metric, SystemMessage},
    WasmEngine, WasmModule,
};
use sp_core::{blake2_256, sr25519, twox_64};

use tracing::info;

pub use phactory_api::contracts::{Query, QueryError, Response};
pub use phala_types::contract::InkCommand;

use super::ContractsKeeper;

pub(crate) mod http_counters;

#[derive(Serialize, Deserialize, Default, Clone, ::scale_info::TypeInfo)]
pub struct ClusterConfig {
    pub log_handler: Option<AccountId>,
    pub runtime_version: (u32, u32),
    pub secret_salt: [u8; 32],
    #[serde(default)]
    pub js_runtime: Option<Hash>,
}

#[derive(Serialize, Deserialize, Clone, ::scale_info::TypeInfo)]
pub struct Cluster {
    pub id: ContractClusterId,
    pub config: ClusterConfig,
    pub storage: ClusterStorage,
}

pub struct RuntimeHandleMut<'a> {
    cluster: &'a mut Cluster,
    logger: Option<CommandSender>,
    pub(crate) effects: Option<ExecSideEffects>,
}

impl RuntimeHandleMut<'_> {
    fn readonly(&self) -> RuntimeHandle {
        RuntimeHandle {
            cluster: self.cluster,
            logger: self.logger.clone(),
        }
    }
    fn execute_mut<T>(&mut self, f: impl FnOnce((u32, u32)) -> T) -> T {
        let ver = self.readonly().runtime_version();
        using_ocalls(self, || f(ver))
    }

    pub fn call(
        &mut self,
        contract: AccountId,
        input_data: Vec<u8>,
        mode: ExecutionMode,
        tx_args: TransactionArguments,
    ) -> Vec<u8> {
        context::using_entry(contract.clone(), tx_args.origin.clone(), move || {
            self.contract_call(contract, input_data, mode, tx_args)
        })
    }

    pub fn instantiate(
        &mut self,
        code_hash: Hash,
        instantiate_data: Vec<u8>,
        salt: Vec<u8>,
        mode: ExecutionMode,
        tx_args: TransactionArguments,
    ) -> Vec<u8> {
        let buf = phala_types::contract::contract_id_preimage(
            tx_args.origin.as_ref(),
            code_hash.as_ref(),
            self.readonly().cluster_id().as_ref(),
            &salt,
        );
        let entry = AccountId::from(blake2_256(&buf));
        context::using_entry(entry, tx_args.origin.clone(), move || {
            self.contract_instantiate(code_hash, instantiate_data, salt, mode, tx_args)
        })
    }
}

pub struct RuntimeHandle<'a> {
    cluster: &'a Cluster,
    logger: Option<CommandSender>,
}

impl RuntimeHandle<'_> {
    fn dup(&self) -> RuntimeHandle {
        RuntimeHandle {
            cluster: self.cluster,
            logger: self.logger.clone(),
        }
    }
    fn execute<T>(&self, f: impl FnOnce((u32, u32)) -> T) -> T {
        using_ocalls(&mut self.dup(), || f(self.runtime_version()))
    }

    fn runtime_version(&self) -> (u32, u32) {
        self.cluster.config.runtime_version
    }
}

pub(crate) mod context {
    use std::time::{Duration, Instant};

    use anyhow::{anyhow, Result};
<<<<<<< HEAD
    use phala_types::{wrap_content_to_sign, AttestationProvider, SignedContentType};
    use pink::{
=======
    use phala_types::{wrap_content_to_sign, SignedContentType};
    use pink_loader::{
>>>>>>> b234aa04
        capi::v1::ocall::ExecContext,
        types::{AccountId, BlockNumber, ExecutionMode},
    };
    use sgx_attestation::SgxQuote;
    use sidevm::OutgoingRequestChannel;
    use sp_core::Pair;

    use crate::{contracts::ContractsKeeper, system::WorkerIdentityKey, ChainStorage};

    environmental::environmental!(exec_context: trait GetContext);

    pub trait GetContext {
        fn chain_storage(&self) -> &ChainStorage;
        fn exec_context(&self) -> ExecContext;
        fn worker_pubkey(&self) -> [u8; 32];
        fn worker_identity_key(&self) -> &WorkerIdentityKey;
        fn call_elapsed(&self) -> Duration;
        fn sidevm_query(
            &self,
            origin: [u8; 32],
            vmid: [u8; 32],
            input: Vec<u8>,
            timeout: Duration,
        ) -> Result<Vec<u8>>;
        fn sidevm_event_tx(&self) -> OutgoingRequestChannel;
        fn worker_sgx_quote(&self) -> Option<SgxQuote>;
    }

    pub struct ContractExecContext {
        pub mode: ExecutionMode,
        pub now_ms: u64,
        pub block_number: BlockNumber,
        pub worker_identity_key: WorkerIdentityKey,
        pub chain_storage: ChainStorage,
        pub contracts: ContractsKeeper,
        pub start_at: Instant,
        pub req_id: u64,
        pub sidevm_event_tx: OutgoingRequestChannel,
        pub attestation_provider: Option<AttestationProvider>,
    }

    impl ContractExecContext {
        #[allow(clippy::too_many_arguments)]
        pub fn new(
            mode: ExecutionMode,
            now_ms: u64,
            block_number: BlockNumber,
            worker_identity_key: WorkerIdentityKey,
            chain_storage: ChainStorage,
            req_id: u64,
            contracts: ContractsKeeper,
            sidevm_event_tx: OutgoingRequestChannel,
            attestation_provider: Option<AttestationProvider>,
        ) -> Self {
            Self {
                mode,
                now_ms,
                block_number,
                worker_identity_key,
                chain_storage,
                start_at: Instant::now(),
                req_id,
                contracts,
                sidevm_event_tx,
                attestation_provider,
            }
        }
    }

    impl GetContext for ContractExecContext {
        fn chain_storage(&self) -> &ChainStorage {
            &self.chain_storage
        }

        fn exec_context(&self) -> ExecContext {
            ExecContext {
                mode: self.mode,
                block_number: self.block_number,
                now_ms: self.now_ms,
                req_id: Some(self.req_id),
            }
        }

        fn worker_pubkey(&self) -> [u8; 32] {
            self.worker_identity_key.public().0
        }

        fn worker_identity_key(&self) -> &WorkerIdentityKey {
            &self.worker_identity_key
        }

        fn call_elapsed(&self) -> Duration {
            self.start_at.elapsed()
        }

        fn sidevm_query(
            &self,
            origin: [u8; 32],
            vmid: [u8; 32],
            payload: Vec<u8>,
            timeout: Duration,
        ) -> Result<Vec<u8>> {
            let contract_id = AccountId::new(vmid);
            let contract = self
                .contracts
                .get(&contract_id)
                .ok_or(anyhow!("Contract not found: {contract_id:?}"))?;
            let tx = contract
                .sidevm_handle()
                .ok_or(anyhow!("Sidevm not found: {contract_id:?}"))?
                .cmd_sender()
                .ok_or(anyhow!("Sidevm stopped: {contract_id:?}"))?;
            tokio::runtime::Runtime::new()?.block_on(async move {
                tokio::time::timeout(timeout, async {
                    let (reply_tx, rx) = tokio::sync::oneshot::channel();
                    tx.send(sidevm::service::Command::PushQuery {
                        origin: Some(origin),
                        payload,
                        reply_tx,
                    })
                    .await
                    .or(Err(anyhow!("Sidevm send query failed")))?;
                    rx.await.or(Err(anyhow!("Broken pipe")))
                })
                .await
                .or(Err(anyhow!("Sidevm query timeout")))?
            })
        }

        fn sidevm_event_tx(&self) -> OutgoingRequestChannel {
            self.sidevm_event_tx.clone()
        }

        fn worker_sgx_quote(&self) -> Option<SgxQuote> {
            use AttestationProvider::*;
            let Some(Ias | Dcap) = self.attestation_provider else {
                return None;
            };
            sgx_attestation::gramine::create_quote(&self.worker_pubkey())
        }
    }

    pub fn get() -> ExecContext {
        exec_context::with(|ctx| ctx.exec_context()).unwrap_or_default()
    }

    pub fn using<T>(ctx: &mut impl GetContext, f: impl FnOnce() -> T) -> T {
        exec_context::using(ctx, f)
    }

    pub fn with<T>(f: impl FnOnce(&dyn GetContext) -> T) -> T {
        exec_context::with(|ctx| f(ctx)).expect("exec_context not set")
    }

    pub fn worker_pubkey() -> [u8; 32] {
        exec_context::with(|ctx| ctx.worker_pubkey()).unwrap_or_default()
    }

    pub fn sign_with_worker_identity_key(message: &[u8], sig_type: SignedContentType) -> [u8; 64] {
        let wrapped = wrap_content_to_sign(message, sig_type);
        exec_context::with(|ctx| ctx.worker_identity_key().sign(&wrapped))
            .map(|sig| sig.0)
            .unwrap_or([0; 64])
    }

    pub fn call_elapsed() -> Duration {
        exec_context::with(|ctx| ctx.call_elapsed()).unwrap_or_else(|| Duration::from_secs(0))
    }

    pub fn time_remaining_ms() -> u64 {
        time_remaining().as_millis() as u64
    }

    pub fn time_remaining() -> Duration {
        const MAX_QUERY_TIME: Duration = Duration::from_secs(10);
        MAX_QUERY_TIME.saturating_sub(call_elapsed())
    }

    pub fn sidevm_query(origin: [u8; 32], vmid: [u8; 32], payload: Vec<u8>) -> Result<Vec<u8>> {
        let timeout = Duration::from_millis(time_remaining_ms());
        exec_context::with(|ctx| ctx.sidevm_query(origin, vmid, payload, timeout))
            .ok_or(anyhow!("sidevm_query called outside of contract execution"))?
    }

    pub fn sidevm_event_tx() -> OutgoingRequestChannel {
        exec_context::with(|ctx| ctx.sidevm_event_tx())
            .expect("sidevm_event_tx called outside of contract execution")
    }

    pub use entry::{get_entry_contract, get_origin, using_entry};
    mod entry {
        use super::*;

        struct EntryInfo {
            contract: AccountId,
            origin: AccountId,
        }

        environmental::environmental!(entry: EntryInfo);

        pub fn get_entry_contract() -> Option<AccountId> {
            entry::with(|entry| entry.contract.clone())
        }

        pub fn get_origin() -> Option<AccountId> {
            entry::with(|entry| entry.origin.clone())
        }

        pub fn using_entry<T>(contract: AccountId, origin: AccountId, f: impl FnOnce() -> T) -> T {
            let mut entry = EntryInfo { contract, origin };
            entry::using(&mut entry, f)
        }
    }

    pub(super) use call_nonce::{get_call_nonce, using_call_nonce};
    mod call_nonce {
        environmental::environmental!(contract_call_nonce: Vec<u8>);

        pub fn get_call_nonce() -> Option<Vec<u8>> {
            contract_call_nonce::with(|a| a.clone())
        }

        pub fn using_call_nonce<T>(mut call_nonce: Vec<u8>, f: impl FnOnce() -> T) -> T {
            contract_call_nonce::using(&mut call_nonce, f)
        }
    }
}

impl OCalls for RuntimeHandle<'_> {
    fn storage_root(&self) -> Option<Hash> {
        self.cluster.storage.root()
    }

    fn storage_get(&self, key: Vec<u8>) -> Option<Vec<u8>> {
        self.cluster.storage.get(&key).map(|(_rc, val)| val.clone())
    }

    fn storage_commit(&mut self, _root: Hash, _changes: StorageChanges) {
        panic!("storage_commit called on readonly cluster");
    }

    fn log_to_server(&self, contract: AccountId, level: u8, message: String) {
        let Some(log_handler) = self.logger.as_ref() else {
            return;
        };
        let Some(entry) = context::get_entry_contract() else {
            error!("Pink log called outside of contract execution");
            return;
        };
        let context = self.exec_context();
        let msg = SidevmCommand::PushSystemMessage(SystemMessage::PinkLog {
            block_number: context.block_number,
            timestamp_ms: std::time::SystemTime::now()
                .duration_since(std::time::UNIX_EPOCH)
                .unwrap_or_default()
                .as_millis() as _,
            exec_mode: context.mode.display().into(),
            contract: contract.into(),
            entry: entry.into(),
            level,
            message,
        });
        if log_handler.try_send(msg).is_err() {
            error!("Pink send log to server failed");
        }
    }

    fn emit_side_effects(&mut self, _effects: ExecSideEffects) {}

    fn exec_context(&self) -> ExecContext {
        context::get()
    }

    fn worker_pubkey(&self) -> [u8; 32] {
        context::worker_pubkey()
    }

    fn cache_get(&self, contract: Vec<u8>, key: Vec<u8>) -> Option<Vec<u8>> {
        if !context::get().mode.is_query() {
            return None;
        }
        local_cache::get(&contract, &key)
    }

    fn cache_set(
        &self,
        contract: Vec<u8>,
        key: Vec<u8>,
        value: Vec<u8>,
    ) -> Result<(), StorageQuotaExceeded> {
        if context::get().mode.is_estimating() {
            return Ok(());
        }
        local_cache::set(&contract, &key, &value)
    }

    fn cache_set_expiration(&self, contract: Vec<u8>, key: Vec<u8>, expiration: u64) {
        if context::get().mode.is_estimating() {
            return;
        }
        local_cache::set_expiration(&contract, &key, expiration)
    }

    fn cache_remove(&self, contract: Vec<u8>, key: Vec<u8>) -> Option<Vec<u8>> {
        if context::get().mode.is_estimating() {
            return None;
        }
        local_cache::remove(&contract, &key)
    }

    fn latest_system_code(&self) -> Vec<u8> {
        context::with(|ctx| ctx.chain_storage().pink_system_code().1)
    }

    fn http_request(
        &self,
        contract: AccountId,
        request: HttpRequest,
    ) -> Result<HttpResponse, HttpRequestError> {
        if request.url.starts_with("sidevm://") {
            let dest = hex::decode(request.url.trim_start_matches("sidevm://"))
                .or(Err(HttpRequestError::InvalidUrl))?
                .try_into()
                .or(Err(HttpRequestError::InvalidUrl))?;
            let origin = contract.into();
            let result = context::sidevm_query(origin, dest, request.body);
            return match result {
                Ok(r) => Ok(HttpResponse {
                    status_code: 200,
                    reason_phrase: "OK".into(),
                    headers: vec![],
                    body: r,
                }),
                Err(err) => {
                    error!("sidevm query failed: {:?}", err);
                    Ok(HttpResponse {
                        status_code: 500,
                        reason_phrase: "Internal Server Error".into(),
                        headers: vec![],
                        body: err.to_string().into_bytes(),
                    })
                }
            };
        }
<<<<<<< HEAD
        let result = pink_extension_runtime::http_request(request, context::time_remaining_ms());
=======
        let result = pink_chain_extension::http_request(request, context::time_remaining());
>>>>>>> b234aa04
        match &result {
            Ok(response) => {
                http_counters::add(contract, response.status_code);
            }
            Err(_) => {
                http_counters::add(contract, 0);
            }
        }
        result
    }

    fn batch_http_request(
        &self,
        contract: AccountId,
        requests: Vec<HttpRequest>,
        timeout_ms: u64,
    ) -> BatchHttpResult {
        let results = pink_chain_extension::batch_http_request(
            requests,
            context::time_remaining_ms().min(timeout_ms),
        )?;
        for result in &results {
            match result {
                Ok(r) => {
                    http_counters::add(contract.clone(), r.status_code);
                }
                Err(_) => {
                    http_counters::add(contract.clone(), 0);
                }
            }
        }
        Ok(results)
    }

    fn emit_system_event_block(&self, _number: u64, _encoded_block: Vec<u8>) {
        error!("emit_system_event_block called on readonly calls");
    }

    fn contract_call_nonce(&self) -> Option<Vec<u8>> {
        context::get_call_nonce()
    }

    fn entry_contract(&self) -> Option<AccountId> {
        context::get_entry_contract()
    }

    fn js_eval(&self, caller: AccountId, codes: Vec<JsCode>, js_args: Vec<String>) -> JsValue {
        info!("evaluating js from {caller:?}");
        let Some(js_runtime) = self.cluster.config.js_runtime else {
            return JsValue::Exception("No js runtime".into());
        };
        let timeout = Duration::from_millis(context::time_remaining_ms());
        let mut args = vec!["phatjs".into()];
        for code in codes {
            match code {
                JsCode::Source(src) => {
                    args.push("-c".into());
                    args.push(src);
                }
                JsCode::Bytecode(code) => {
                    args.push("-b".into());
                    args.push(hex::encode(code));
                }
            }
        }
        args.push("--".into());
        args.extend(js_args);

        let result = load_module(&js_runtime, || {
            self.cluster
                .get_resource(ResourceType::SidevmCode, &js_runtime)
        });
        let module = match result {
            Err(err) => {
                let err = format!("Failed to load Javascript runtime module: {:?}", err);
                error!("{}", err);
                return JsValue::Exception(err);
            }
            Ok(module) => module,
        };
        let result = block_on_run_module(
            caller.into(),
            &module,
            args,
            timeout,
            context::sidevm_event_tx(),
            |vmid, level, message| self.log_to_server(vmid.into(), level, message),
        );
        match result {
            Ok(value) => value,
            Err(err) => {
                let err = format!("Failed to run Javascript: {:?}", err);
                error!("{}", err);
                JsValue::Exception(err)
            }
        }
    }

    fn origin(&self) -> Option<AccountId> {
        context::get_origin()
    }

    fn worker_sgx_quote(&self) -> Option<SgxQuote> {
        context::with(|ctx| ctx.worker_sgx_quote())
    }
}

pub fn load_module(code_hash: &Hash, init: impl FnOnce() -> Option<Vec<u8>>) -> Result<WasmModule> {
    struct Cache {
        engine: WasmEngine,
        cached_module: Option<(Hash, WasmModule)>,
    }
    static WASM_CACHE: Lazy<Mutex<Cache>> = Lazy::new(|| {
        Mutex::new(Cache {
            engine: WasmEngine::new(),
            cached_module: None,
        })
    });
    let mut cache = WASM_CACHE.lock().unwrap();
    if let Some((hash, module)) = &cache.cached_module {
        if hash == code_hash {
            return Ok(module.clone());
        }
    }
    let code = init().ok_or_else(|| anyhow::anyhow!("Js runtime code not found"))?;
    let module = cache
        .engine
        .compile(&code)
        .context("Failed to compile js runtime")?;
    cache.cached_module = Some((*code_hash, module.clone()));
    Ok(module)
}

impl OCalls for RuntimeHandleMut<'_> {
    fn storage_root(&self) -> Option<Hash> {
        self.readonly().storage_root()
    }

    fn storage_get(&self, key: Vec<u8>) -> Option<Vec<u8>> {
        self.readonly().storage_get(key)
    }

    fn storage_commit(&mut self, root: Hash, changes: StorageChanges) {
        self.cluster.storage.commit(root, changes);
    }

    fn log_to_server(&self, contract: AccountId, level: u8, message: String) {
        self.readonly().log_to_server(contract, level, message)
    }

    fn emit_side_effects(&mut self, effects: ExecSideEffects) {
        self.effects = Some(effects);
    }

    fn exec_context(&self) -> ExecContext {
        self.readonly().exec_context()
    }

    fn worker_pubkey(&self) -> [u8; 32] {
        self.readonly().worker_pubkey()
    }

    fn cache_get(&self, contract: Vec<u8>, key: Vec<u8>) -> Option<Vec<u8>> {
        self.readonly().cache_get(contract, key)
    }

    fn cache_set(
        &self,
        contract: Vec<u8>,
        key: Vec<u8>,
        value: Vec<u8>,
    ) -> Result<(), StorageQuotaExceeded> {
        self.readonly().cache_set(contract, key, value)
    }

    fn cache_set_expiration(&self, contract: Vec<u8>, key: Vec<u8>, expiration: u64) {
        self.readonly()
            .cache_set_expiration(contract, key, expiration)
    }

    fn cache_remove(&self, contract: Vec<u8>, key: Vec<u8>) -> Option<Vec<u8>> {
        self.readonly().cache_remove(contract, key)
    }

    fn latest_system_code(&self) -> Vec<u8> {
        self.readonly().latest_system_code()
    }

    fn http_request(
        &self,
        contract: AccountId,
        request: HttpRequest,
    ) -> Result<HttpResponse, HttpRequestError> {
        self.readonly().http_request(contract, request)
    }

    fn batch_http_request(
        &self,
        contract: AccountId,
        requests: Vec<HttpRequest>,
        timeout_ms: u64,
    ) -> BatchHttpResult {
        self.readonly()
            .batch_http_request(contract, requests, timeout_ms)
    }

    fn emit_system_event_block(&self, number: u64, encoded_block: Vec<u8>) {
        if !tracing::enabled!(target: "phactory::event_chain", tracing::Level::INFO) {
            return;
        }
        if !context::get().mode.is_transaction() {
            return;
        }
        let signature = hex_fmt::HexFmt(context::sign_with_worker_identity_key(
            &encoded_block,
            SignedContentType::EventChainBlock,
        ));
        let pubkey = hex_fmt::HexFmt(context::worker_pubkey());
        let payload = hex_fmt::HexFmt(encoded_block);
        info!(target: "phactory::event_chain", number, %payload, %signature, %pubkey);
    }

    fn contract_call_nonce(&self) -> Option<Vec<u8>> {
        self.readonly().contract_call_nonce()
    }

    fn entry_contract(&self) -> Option<AccountId> {
        self.readonly().entry_contract()
    }

    fn js_eval(&self, caller: AccountId, codes: Vec<JsCode>, args: Vec<String>) -> JsValue {
        self.readonly().js_eval(caller, codes, args)
    }

    fn origin(&self) -> Option<AccountId> {
        self.readonly().origin()
    }

    fn worker_sgx_quote(&self) -> Option<SgxQuote> {
        self.readonly().worker_sgx_quote()
    }
}

impl v1::CrossCall for RuntimeHandle<'_> {
    fn cross_call(&self, call_id: u32, data: &[u8]) -> Vec<u8> {
        self.execute(move |version| get_runtime(version).ecall(call_id, data))
    }
}

impl v1::CrossCall for RuntimeHandleMut<'_> {
    fn cross_call(&self, call_id: u32, data: &[u8]) -> Vec<u8> {
        self.readonly()
            .execute(move |version| get_runtime(version).ecall(call_id, data))
    }
}

impl v1::CrossCallMut for RuntimeHandleMut<'_> {
    fn cross_call_mut(&mut self, call_id: u32, data: &[u8]) -> Vec<u8> {
        self.execute_mut(move |version| get_runtime(version).ecall(call_id, data))
    }
}

impl v1::ECall for RuntimeHandle<'_> {}
impl v1::ECall for RuntimeHandleMut<'_> {}

impl Cluster {
    pub fn new(
        id: &ContractClusterId,
        cluster_key: &sr25519::Pair,
        runtime_version: (u32, u32),
    ) -> Self {
        let secret_key = cluster_key.dump_secret_key();
        let secret_salt = blake2_256(&secret_key);
        let mut cluster = Cluster {
            id: *id,
            storage: Default::default(),
            config: ClusterConfig {
                runtime_version,
                secret_salt,
                ..Default::default()
            },
        };
        let mut runtime = cluster.default_runtime_mut();
        runtime.set_key(secret_key);
        cluster
    }

    pub fn default_runtime(&self) -> RuntimeHandle {
        self.runtime(None)
    }

    pub fn default_runtime_mut(&mut self) -> RuntimeHandleMut {
        self.runtime_mut(None)
    }

    pub fn runtime(&self, logger: Option<CommandSender>) -> RuntimeHandle {
        RuntimeHandle {
            cluster: self,
            logger,
        }
    }

    pub fn runtime_mut(&mut self, logger: Option<CommandSender>) -> RuntimeHandleMut {
        RuntimeHandleMut {
            cluster: self,
            logger,
            effects: None,
        }
    }

    pub fn key(&self) -> sr25519::Pair {
        let raw_key = self
            .default_runtime()
            .get_key()
            .expect("cluster key not set");
        sr25519::Pair::restore_from_secret_key(&raw_key)
    }

    pub fn system_contract(&self) -> Option<AccountId> {
        self.default_runtime().system_contract()
    }

    pub fn code_hash(&self, address: &AccountId) -> Option<Hash> {
        self.default_runtime().code_hash(address.clone())
    }

    pub fn upload_resource(
        &mut self,
        origin: &AccountId,
        resource_type: ResourceType,
        resource_data: Vec<u8>,
    ) -> Result<Hash, String> {
        match resource_type {
            ResourceType::InkCode => {
                self.default_runtime_mut()
                    .upload_code(origin.clone(), resource_data, true)
            }
            ResourceType::SidevmCode => self
                .default_runtime_mut()
                .upload_sidevm_code(origin.clone(), resource_data),
            ResourceType::IndeterministicInkCode => {
                self.default_runtime_mut()
                    .upload_code(origin.clone(), resource_data, false)
            }
        }
    }

    pub fn get_resource(&self, resource_type: ResourceType, hash: &Hash) -> Option<Vec<u8>> {
        match resource_type {
            ResourceType::InkCode => None,
            ResourceType::SidevmCode => self.default_runtime().get_sidevm_code(*hash),
            ResourceType::IndeterministicInkCode => None,
        }
    }

    pub fn deposit(&mut self, who: &AccountId, amount: Balance) {
        self.default_runtime_mut().deposit(who.clone(), amount)
    }

    pub(crate) async fn handle_query(
        mut self,
        contract_id: &AccountId,
        origin: Option<&AccountId>,
        req: Query,
        context: QueryContext,
        contracts: ContractsKeeper,
    ) -> Result<(Response, Option<ExecSideEffects>), QueryError> {
        match req {
            Query::InkMessage {
                payload: input_data,
                deposit,
                transfer,
                estimating,
            } => {
                let origin = origin.cloned().ok_or(QueryError::BadOrigin)?;
                let _guard = context
                    .query_scheduler
                    .acquire(contract_id.clone(), context.weight)
                    .await
                    .or(Err(QueryError::ServiceUnavailable))?;

                if let Some(logger) = &context.log_handler {
                    let fp = twox_64(&(&origin, &self.config.secret_salt).encode());
                    if let Err(_err) = logger.try_send(SidevmCommand::PushSystemMessage(
                        SystemMessage::Metric(Metric::PinkQueryIn(fp)),
                    )) {
                        error!("Failed to send metric to log_server");
                    }
                }

                let mode = if estimating {
                    ExecutionMode::Estimating
                } else {
                    ExecutionMode::Query
                };
                let mut ctx = context::ContractExecContext::new(
                    mode,
                    context.now_ms,
                    context.block_number,
                    context.worker_identity_key.clone(),
                    context.chain_storage,
                    context.req_id,
                    contracts,
                    context.sidevm_event_tx.clone(),
                    context.attestation_provider,
                );
                let log_handler = context.log_handler.clone();
                let contract_id = contract_id.clone();
                let span = tracing::trace_span!("blocking");
                tokio::task::spawn_blocking(move || {
                    let _guard = span.enter();
                    context::using(&mut ctx, move || {
                        let mut runtime = self.runtime_mut(log_handler);
                        let args = TransactionArguments {
                            origin,
                            transfer,
                            gas_limit: WEIGHT_REF_TIME_PER_SECOND * 10,
                            gas_free: true,
                            storage_deposit_limit: None,
                            deposit,
                        };
                        let ink_result = runtime.call(contract_id, input_data, mode, args);
                        let effects = if mode.is_estimating() {
                            None
                        } else {
                            runtime.effects.take().map(|e| e.into_query_only_effects())
                        };
                        Ok((Response::Payload(ink_result), effects))
                    })
                })
                .await
                .map_err(|_| QueryError::RuntimeError("Failed to spawn blocking task".into()))?
            }
            Query::SidevmQuery(payload) => {
                let handle = context
                    .sidevm_handle
                    .as_ref()
                    .ok_or(QueryError::SidevmNotFound)?;
                let cmd_sender = match handle {
                    contracts::SidevmHandle::Stopped(_) => return Err(QueryError::SidevmNotFound),
                    contracts::SidevmHandle::Running { cmd_sender, .. } => cmd_sender,
                };
                let origin = origin.cloned().map(Into::into);

                let (reply_tx, rx) = tokio::sync::oneshot::channel();

                const SIDEVM_QUERY_TIMEOUT: Duration = Duration::from_secs(60 * 5);

                tokio::time::timeout(SIDEVM_QUERY_TIMEOUT, async move {
                    cmd_sender
                        .send(SidevmCommand::PushQuery {
                            origin,
                            payload,
                            reply_tx,
                        })
                        .await
                        .or(Err(QueryError::ServiceUnavailable))?;
                    rx.await
                        .or(Err(QueryError::NoResponse))
                        .map(Response::Payload)
                })
                .await
                .or(Err(QueryError::Timeout))?
                .map(|response| (response, None))
            }
            Query::InkInstantiate {
                code_hash,
                salt,
                instantiate_data,
                deposit,
                transfer,
            } => {
                let _guard = context
                    .query_scheduler
                    .acquire(contract_id.clone(), context.weight)
                    .await
                    .or(Err(QueryError::ServiceUnavailable))?;

                let origin = origin.cloned().ok_or(QueryError::BadOrigin)?;
                let mut ctx = context::ContractExecContext::new(
                    ExecutionMode::Estimating,
                    context.now_ms,
                    context.block_number,
                    context.worker_identity_key.clone(),
                    context.chain_storage,
                    context.req_id,
                    contracts,
                    context.sidevm_event_tx.clone(),
                    context.attestation_provider,
                );
                let log_handler = context.log_handler.clone();
                context::using(&mut ctx, move || {
                    let mut runtime = self.runtime_mut(log_handler);
                    let args = TransactionArguments {
                        origin,
                        transfer,
                        gas_limit: WEIGHT_REF_TIME_PER_SECOND * 10,
                        gas_free: true,
                        storage_deposit_limit: None,
                        deposit,
                    };
                    let ink_result = runtime.instantiate(
                        code_hash,
                        instantiate_data,
                        salt,
                        ExecutionMode::Estimating,
                        args,
                    );
                    Ok((Response::Payload(ink_result), None))
                })
            }
        }
    }

    pub(crate) fn handle_command(
        &mut self,
        contract_id: &AccountId,
        origin: MessageOrigin,
        cmd: InkCommand,
        context: &mut TransactionContext,
    ) -> TransactionResult {
        match cmd {
            InkCommand::InkMessage {
                nonce,
                message,
                transfer,
                gas_limit,
                storage_deposit_limit,
            } => {
                let mut gas_free = false;
                let origin: runtime::AccountId = match origin {
                    MessageOrigin::AccountId(origin) => origin.0.into(),
                    MessageOrigin::Pallet(_) => {
                        // The caller will be set to the system contract if it's from a pallet call
                        // and without charging for gas
                        gas_free = true;
                        self.system_contract()
                            .expect("BUG: system contract missing")
                    }
                    _ => return Err(TransactionError::BadOrigin),
                };

                let args = TransactionArguments {
                    origin: origin.clone(),
                    transfer,
                    gas_limit,
                    gas_free,
                    storage_deposit_limit,
                    deposit: 0,
                };

                let selector = head4(&message);
                let mut runtime = self.runtime_mut(context.log_handler.clone());
                let output = context::using_call_nonce(nonce.clone().into(), || {
                    runtime.call(
                        contract_id.clone(),
                        message,
                        ExecutionMode::Transaction,
                        args,
                    )
                });

                if let Some(log_handler) = &context.log_handler {
                    let mut output = output;
                    output.extend_from_slice(&selector);
                    let msg = SidevmCommand::PushSystemMessage(SystemMessage::PinkMessageOutput {
                        origin: origin.into(),
                        contract: *contract_id.as_ref(),
                        block_number: context.block.block_number,
                        nonce: nonce.into_inner(),
                        output,
                    });
                    if log_handler.try_send(msg).is_err() {
                        error!("Pink emit message output to log handler failed");
                    }
                }
                Ok(runtime.effects)
            }
        }
    }

    pub(crate) fn instantiate(
        &mut self,
        logger: Option<CommandSender>,
        code_hash: Hash,
        instantiate_data: Vec<u8>,
        salt: Vec<u8>,
        mode: ExecutionMode,
        tx_args: TransactionArguments,
    ) -> (Vec<u8>, Option<ExecSideEffects>) {
        let mut runtime = self.runtime_mut(logger);
        let result = context::using_call_nonce(salt.clone(), || {
            runtime.instantiate(code_hash, instantiate_data, salt, mode, tx_args)
        });
        (result, runtime.effects.take())
    }

    pub(crate) fn snapshot(&self) -> Self {
        self.clone()
    }

    pub(crate) fn upgrade_runtime(&mut self, version: (u32, u32)) {
        let current = self.config.runtime_version;
        info!("Try to upgrade runtime to {version:?}, current version is {current:?}");
        if version <= current {
            info!("Runtime version is already {current:?}");
            return;
        }
        if current == (1, 0) {
            // The 1.0 runtime didn't call on_genesis on cluster setup, so we need to call it
            // manually to make sure the storage_versions are correct before migration.
            self.default_runtime_mut().on_genesis();
        }
        self.config.runtime_version = version;
        self.default_runtime_mut().on_runtime_upgrade();
        info!("Runtime upgraded to {version:?}");
    }

    pub(crate) fn on_idle(&mut self, block_number: BlockNumber) {
        if ECallsAvailable::on_idle(self.config.runtime_version) {
            self.default_runtime_mut().on_idle(block_number);
        }
    }
}

fn head4(bytes: &[u8]) -> [u8; 4] {
    let mut buf = [0u8; 4];
    if buf.len() >= 4 {
        buf.copy_from_slice(&bytes[..4]);
    }
    buf
}

pub trait ClusterContainer {
    fn is_empty(&self) -> bool {
        self.len() == 0
    }
    fn len(&self) -> usize;
    fn get_cluster(&self, cluster_id: &ContractClusterId) -> Option<&Cluster>;
    fn get_cluster_mut(&mut self, cluster_id: &ContractClusterId) -> Option<&mut Cluster>;
    fn remove_cluster(&mut self, cluster_id: &ContractClusterId) -> Option<Cluster>;
}

impl ClusterContainer for Option<Cluster> {
    fn len(&self) -> usize {
        if self.is_some() {
            1
        } else {
            0
        }
    }
    fn get_cluster(&self, cluster_id: &ContractClusterId) -> Option<&Cluster> {
        self.as_ref().filter(|c| c.id == *cluster_id)
    }
    fn get_cluster_mut(&mut self, cluster_id: &ContractClusterId) -> Option<&mut Cluster> {
        self.as_mut().filter(|c| c.id == *cluster_id)
    }
    fn remove_cluster(&mut self, cluster_id: &ContractClusterId) -> Option<Cluster> {
        _ = self.get_cluster(cluster_id)?;
        self.take()
    }
}<|MERGE_RESOLUTION|>--- conflicted
+++ resolved
@@ -139,13 +139,8 @@
     use std::time::{Duration, Instant};
 
     use anyhow::{anyhow, Result};
-<<<<<<< HEAD
     use phala_types::{wrap_content_to_sign, AttestationProvider, SignedContentType};
     use pink::{
-=======
-    use phala_types::{wrap_content_to_sign, SignedContentType};
-    use pink_loader::{
->>>>>>> b234aa04
         capi::v1::ocall::ExecContext,
         types::{AccountId, BlockNumber, ExecutionMode},
     };
@@ -490,11 +485,7 @@
                 }
             };
         }
-<<<<<<< HEAD
-        let result = pink_extension_runtime::http_request(request, context::time_remaining_ms());
-=======
-        let result = pink_chain_extension::http_request(request, context::time_remaining());
->>>>>>> b234aa04
+        let result = pink_chain_extension::http_request(request, context::time_remaining_ms());
         match &result {
             Ok(response) => {
                 http_counters::add(contract, response.status_code);
